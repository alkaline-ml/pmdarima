--- conflicted
+++ resolved
@@ -194,29 +194,16 @@
     # be producing the same exact forecasts
 
     # First, show we'll fail if we try to add observations with no exogenous
-<<<<<<< HEAD
-    with pytest.raises(ValueError):
-        arima_no_oob.add_new_observations(hr[-10:], None)
+    with pytest.raises(ValueError):
+        arima_no_oob.update(hr[-10:], None)
 
     # Also show we'll fail if we try to add mis-matched shapes of data
     with pytest.raises(ValueError):
-        arima_no_oob.add_new_observations(hr[-10:], xreg_test)
+        arima_no_oob.update(hr[-10:], xreg_test)
 
     # Show we fail if we try to add observations with a different dim exog
     with pytest.raises(ValueError):
-        arima_no_oob.add_new_observations(hr[-10:], xreg_test[:, :2])
-=======
-    assert_raises(ValueError, arima_no_oob.update,
-                  hr[-10:], None)
-
-    # Also show we'll fail if we try to add mis-matched shapes of data
-    assert_raises(ValueError, arima_no_oob.update,
-                  hr[-10:], xreg_test)
-
-    # Show we fail if we try to add observations with a different dim exog
-    assert_raises(ValueError, arima_no_oob.update,
-                  hr[-10:], xreg_test[:, :2])
->>>>>>> 7b5306a5
+        arima_no_oob.update(hr[-10:], xreg_test[:, :2])
 
     # Actually add them now, and compare the forecasts (should be the same)
     arima_no_oob.update(hr[-10:], xreg[-10:, :])
@@ -989,10 +976,5 @@
 
     model.fit(train)
 
-    with warnings.catch_warnings(record=True) as w:
-        warnings.simplefilter("always")
-        model.add_new_observations(test)
-        assert len(w)
-        # Might be more than one warning, so quick pass
-        assert any(issubclass(wrn.category, DeprecationWarning) and
-                   'pmdarima' in str(wrn.message) for wrn in w)+    with pytest.warns(DeprecationWarning):
+        model.add_new_observations(test)