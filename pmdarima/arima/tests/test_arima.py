--- conflicted
+++ resolved
@@ -799,7 +799,7 @@
             assert modl.params().shape[0] == n_params + 1
 
 
-<<<<<<< HEAD
+
 if not travis:
 
     def test_plot_diagnostics():
@@ -947,7 +947,7 @@
                         'Tolerance: \n    {tol}', ]
             results = '\n  '.join([line.format(**results) for line in template])
             raise AssertionError(results)
-=======
+
 def test_to_dict_returns_dict():
     train = lynx[:90]
     modl = auto_arima(train, start_p=1, start_q=1, start_P=1, start_Q=1,
@@ -1063,5 +1063,4 @@
 
     finally:
         _unlink_if_exists(pkl_file)
-        _unlink_if_exists(new_loc)
->>>>>>> e16363d0
+        _unlink_if_exists(new_loc)