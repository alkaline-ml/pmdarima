# -*- coding: utf-8 -*-
#
# Author: Taylor Smith <taylor.smith@alkaline-ml.com>
#
# The pmdarima module

import os as _os

<<<<<<< HEAD
__version__ = "1.2.1"
=======
__version__ = "1.3.0-dev0"
>>>>>>> 428f44c1

try:
    # this var is injected in the setup build to enable
    # the retrieval of the version number without actually
    # importing the un-built submodules.
    __PMDARIMA_SETUP__
except NameError:
    __PMDARIMA_SETUP__ = False

if __PMDARIMA_SETUP__:
    import sys
    sys.stderr.write('Partial import of pmdarima during the build process.%s'
                     % _os.linesep)
else:
    # check that the build completed properly. This prints an informative
    # message in the case that any of the C code was not properly compiled.
    from . import __check_build

    # Stuff we want at top-level
    from .arima import auto_arima, ARIMA, AutoARIMA
    from .utils import acf, autocorr_plot, c, pacf, plot_acf, plot_pacf

    # Need these namespaces at the top so they can be used like:
    # pm.datasets.load_wineind()
    from . import arima
    from . import datasets
    from . import utils

    __all__ = [
        # Namespaces we want exposed at top:
        'arima',
        'compat',
        'datasets',
        'utils',

        # Function(s) at top level
        'ARIMA',
        'acf',
        'autocorr_plot',
        'auto_arima',
        'c',
        'pacf',
        'plot_acf',
        'plot_pacf'
    ]

    # Delete unwanted variables from global
    del _os
    del __check_build
    del __PMDARIMA_SETUP__


def setup_module(module):
    import numpy as np
    import random

    _random_seed = int(np.random.uniform() * (2 ** 31 - 1))
    np.random.seed(_random_seed)
    random.seed(_random_seed)<|MERGE_RESOLUTION|>--- conflicted
+++ resolved
@@ -6,11 +6,8 @@
 
 import os as _os
 
-<<<<<<< HEAD
-__version__ = "1.2.1"
-=======
+
 __version__ = "1.3.0-dev0"
->>>>>>> 428f44c1
 
 try:
     # this var is injected in the setup build to enable
